--- conflicted
+++ resolved
@@ -10,13 +10,5 @@
 net_core = { version = "0.1.0", path = "../net_core" }
 tracing = "0.1.41"
 tracing-subscriber = "0.3.20"
-<<<<<<< HEAD
-anyhow = "1"
-data_runtime = { version = "0.1.0", path = "../data_runtime" }
-
-[dev-dependencies]
-tempfile = "3"
-=======
 anyhow = "1.0"
-data_runtime = { version = "0.1.0", path = "../data_runtime" }
->>>>>>> d883fe71
+data_runtime = { version = "0.1.0", path = "../data_runtime" }