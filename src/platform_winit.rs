--- conflicted
+++ resolved
@@ -78,19 +78,13 @@
 }
 
 fn is_headless() -> bool {
-<<<<<<< HEAD
-=======
     // Explicit override for CI or scripted runs
->>>>>>> ba0a42f9
     if std::env::var("RA_HEADLESS")
         .map(|v| v == "1")
         .unwrap_or(false)
     {
         return true;
     }
-<<<<<<< HEAD
-    std::env::var_os("DISPLAY").is_none() && std::env::var_os("WAYLAND_DISPLAY").is_none()
-=======
     // Common CI indicator
     if std::env::var("CI")
         .map(|v| v == "1" || v == "true")
@@ -113,7 +107,6 @@
         }
     }
     false
->>>>>>> ba0a42f9
 }
 
 pub fn run() -> anyhow::Result<()> {
