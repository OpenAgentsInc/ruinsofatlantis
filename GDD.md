--- conflicted
+++ resolved
@@ -573,7 +573,7 @@
 - Streaming‑first: Custom asset packs, chunked world streaming, GPU culling/indirect draws—no engine assumptions to fight.
 - Long‑life maintainability: A small dependency surface that tracks platform APIs directly—less churn than big engines’ editor/tooling layers.
 
-<<<<<<< HEAD
+### Spell Data Pipeline: JSON Authoring, Binary Runtime
 ### Spell Data Pipeline: JSON Authoring, Binary Runtime
 
 Short answer: JSON isn’t the fastest, but it is usually the best authoring format to stand up a correct, SRD‑faithful, moddable spell system quickly—then we compile it to a fast binary for runtime.
@@ -612,32 +612,7 @@
 - Add `spell_schema.json`, CI validation, and a build step that emits `spellpack.bin`.
 - Support hot‑reload JSON in development, load only binary in release.
 - Bake in content hashes and versioning; fail fast if client/server spellpack hashes mismatch.
-=======
-## Contents
-
-* [Philosophy](#philosophy)
-* [Game Mechanics](#game-mechanics)
-* [SRD Usage and Attribution](#srd-usage-and-attribution)
-* [SRD Scope & Implementation](#srd-scope--implementation)
-* [Classes](#classes)
-* [Races](#races)
-* [Class Lore](#class-lore-oceanic-context)
-* [Combat](#combat)
-* [Player vs. Player (PvP)](#player-vs-player-pvp)
-* [Combat Simulator & Harness](#combat-simulator--harness)
-* [Zones & Cosmology](#zones--cosmology)
-* [Progression Matrix (Zones × Classes, Land Drama)](#progression-matrix-zones--classes-land-drama)
-* [Faction Framework](#faction-framework)
-* [Technical Overview](#technical-overview)
-
-**New: Systems Specifications (Persistent Docs)**
-
-* [Environment: Sky & Weather](#environment-sky--weather)
-* [World: Terrain & Biomes](#world-terrain--biomes)
-* [World: Zones (Persistence & Streaming)](#world-zones-persistence--streaming)
-* [Rules: Spell & Ability System](#rules-spell--ability-system)
-
----
+ 
 
 ## Environment: Sky & Weather
 
@@ -843,5 +818,4 @@
 
 * Class features/metamagic, item‑granted spells, aura stacking policies, network protocol finalization.
 
----
->>>>>>> ba0a42f9
+---